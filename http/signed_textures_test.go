--- conflicted
+++ resolved
@@ -12,64 +12,6 @@
 )
 
 func TestConfig_SignedTextures(t *testing.T) {
-<<<<<<< HEAD
-	assert := testify.New(t)
-
-	ctrl := gomock.NewController(t)
-	defer ctrl.Finish()
-
-	config, mocks := setupMocks(ctrl)
-
-	mocks.Skins.EXPECT().FindByUsername("mock_user").Return(createSkinModel("mock_user", false), nil)
-	mocks.Log.EXPECT().IncCounter("signed_textures.request", int64(1))
-
-	req := httptest.NewRequest("GET", "http://skinsystem.ely.by/textures/signed/mock_user", nil)
-	w := httptest.NewRecorder()
-
-	config.CreateHandler().ServeHTTP(w, req)
-
-	resp := w.Result()
-	assert.Equal(200, resp.StatusCode)
-	assert.Equal("application/json", resp.Header.Get("Content-Type"))
-	response, _ := ioutil.ReadAll(resp.Body)
-	assert.JSONEq(`{
-		"id": "0f657aa8bfbe415db7005750090d3af3",
-		"name": "mock_user",
-		"properties": [
-			{
-				"name": "textures",
-				"signature": "mocked signature",
-				"value": "mocked textures base64"
-			},
-			{
-				"name": "ely",
-				"value": "but why are you asking?"
-			}
-		]
-	}`, string(response))
-}
-
-func TestConfig_SignedTextures2(t *testing.T) {
-	assert := testify.New(t)
-
-	ctrl := gomock.NewController(t)
-	defer ctrl.Finish()
-
-	config, mocks := setupMocks(ctrl)
-
-	mocks.Skins.EXPECT().FindByUsername("mock_user").Return(nil, &db.SkinNotFoundError{})
-	mocks.Log.EXPECT().IncCounter("signed_textures.request", int64(1))
-
-	req := httptest.NewRequest("GET", "http://skinsystem.ely.by/textures/signed/mock_user", nil)
-	w := httptest.NewRecorder()
-
-	config.CreateHandler().ServeHTTP(w, req)
-
-	resp := w.Result()
-	assert.Equal(204, resp.StatusCode)
-	response, _ := ioutil.ReadAll(resp.Body)
-	assert.Equal("", string(response))
-=======
 	t.Run("Obtain signed textures for exists user", func(t *testing.T) {
 		assert := testify.New(t)
 
@@ -100,8 +42,8 @@
 					"value": "mocked textures base64"
 				},
 				{
-					"name": "chrly",
-					"value": "how do you tame a horse in Minecraft?"
+					"name": "ely",
+					"value": "but why are you asking?"
 				}
 			]
 		}`, string(response))
@@ -196,5 +138,4 @@
 			]
 		}`, string(response))
 	})
->>>>>>> 6515e3e5
 }