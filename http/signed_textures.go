--- conflicted
+++ resolved
@@ -38,28 +38,10 @@
 		return
 	}
 
-<<<<<<< HEAD
-	responseData:= signedTexturesResponse{
-		Id: strings.Replace(rec.Uuid, "-", "", -1),
-		Name: rec.Username,
-		Props: []property{
-			{
-				Name: "textures",
-				Signature: rec.MojangSignature,
-				Value: rec.MojangTextures,
-			},
-			{
-				Name: "ely",
-				Value: "but why are you asking?",
-			},
-		},
-	}
-=======
 	responseData.Props = append(responseData.Props, &mojang.Property{
-		Name:  "chrly",
-		Value: "how do you tame a horse in Minecraft?",
+		Name:  "ely",
+		Value: "but why are you asking?",
 	})
->>>>>>> 6515e3e5
 
 	responseJson, _ := json.Marshal(responseData)
 	response.Header().Set("Content-Type", "application/json")
